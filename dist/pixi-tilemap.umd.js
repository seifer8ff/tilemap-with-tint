/* eslint-disable */
 
/*!
<<<<<<< HEAD
 * @pixi/tilemap - v2.1.4
 * Compiled Sun, 18 Apr 2021 15:12:30 UTC
=======
 * @pixi/tilemap - v3.1.0
 * Compiled Tue, 06 Apr 2021 14:12:07 UTC
>>>>>>> e3c6dc40
 *
 * @pixi/tilemap is licensed under the MIT License.
 * http://www.opensource.org/licenses/mit-license
 * 
 * Copyright 2019-2020, Ivan Popelyshev, All Rights Reserved
 */
this.PIXI = this.PIXI || {};
this.PIXI.tilemap = this.PIXI.tilemap || {};
(function (global, factory) {
    typeof exports === 'object' && typeof module !== 'undefined' ? factory(exports, require('@pixi/display'), require('@pixi/core'), require('@pixi/constants'), require('@pixi/math'), require('@pixi/utils')) :
    typeof define === 'function' && define.amd ? define(['exports', '@pixi/display', '@pixi/core', '@pixi/constants', '@pixi/math', '@pixi/utils'], factory) :
    (global = typeof globalThis !== 'undefined' ? globalThis : global || self, factory(global._pixi_tilemap = {}, global.PIXI, global.PIXI, global.PIXI, global.PIXI, global.PIXI.utils));
}(this, (function (exports, display, core, constants, math, utils) { 'use strict';

    /**
     * The renderer plugin for canvas. It isn't registered by default.
     *
     * ```
     * import { CanvasTileRenderer } from '@pixi/tilemap';
     * import { CanvasRenderer } from '@pixi/canvas-core';
     *
     * // You must register this yourself (optional). @pixi/tilemap doesn't do it to
     * // prevent a hard dependency on @pixi/canvas-core.
     * CanvasRenderer.registerPlugin('tilemap', CanvasTileRenderer);
     * ```
     */
    // TODO: Move to @pixi/tilemap-canvas
    class CanvasTileRenderer
    {
        /** The renderer */
        

        /** The global tile animation state */
        __init() {this.tileAnim = [0, 0];}

        /** @deprecated */
        __init2() {this.dontUseTransform = false;}

        /** @param renderer */
        constructor(renderer)
        {;CanvasTileRenderer.prototype.__init.call(this);CanvasTileRenderer.prototype.__init2.call(this);
            this.renderer = renderer;
            this.tileAnim = [0, 0];
        }
    }

    /**
     * These are additional @pixi/tilemap options.
     *
     * This settings should not be changed after the renderer has initialized; otherwise, the behavior
     * is undefined.
     */
    const settings = {
        /** The default number of textures per tilemap in a tilemap composite. */
        TEXTURES_PER_TILEMAP: 16,

        /**
         * The width/height of each texture tile in a {@link TEXTILE_DIMEN}. This is 1024px by default.
         *
         * This should fit all tile base-textures; otherwise, {@link TextileResource} may fail to correctly
         * upload the textures togther in a tiled fashion.
         */
        TEXTILE_DIMEN: 1024,

        /**
         * The number of texture tiles per {@link TextileResource}.
         *
         * Texture tiling is disabled by default, and so this is set to `1` by default. If it is set to a
         * higher value, textures will be uploaded together in a tiled fashion.
         *
         * Since {@link TextileResource} is a dual-column format, this should be even for packing
         * efficiency. The optimal value is usually 4.
         */
        TEXTILE_UNITS: 1,

        /** The scaling mode of the combined texture tiling. */
        TEXTILE_SCALE_MODE: constants.SCALE_MODES.LINEAR,

        /** This will enable 32-bit index buffers. It's useful when you have more than 16K tiles. */
        use32bitIndex: false,

        /** Flags whether textiles should be cleared when each tile is uploaded. */
        DO_CLEAR: true,

        // Backward compatibility
        get maxTextures() { return this.MAX_TEXTURES; },
        set maxTextures(value) { this.MAX_TEXTURES = value; },

        get boundSize() { return this.TEXTURE_TILE_DIMEN; },
        set boundSize(value) { this.TILE_TEXTURE_DIMEN = value; },

        get boundCountPerBuffer() { return this.TEXTILE_UNITS; },
        set boundCountPerBuffer(value) { this.TEXTILE_UNITS = value; },
    };

    // @deprecated
    const Constant = settings;

    function _nullishCoalesce(lhs, rhsFn) { if (lhs != null) { return lhs; } else { return rhsFn(); } }





    var POINT_STRUCT; (function (POINT_STRUCT) {
        const U = 0; POINT_STRUCT[POINT_STRUCT["U"] = U] = "U";
        const V = U + 1; POINT_STRUCT[POINT_STRUCT["V"] = V] = "V";
        const X = V + 1; POINT_STRUCT[POINT_STRUCT["X"] = X] = "X";
        const Y = X + 1; POINT_STRUCT[POINT_STRUCT["Y"] = Y] = "Y";
        const TILE_WIDTH = Y + 1; POINT_STRUCT[POINT_STRUCT["TILE_WIDTH"] = TILE_WIDTH] = "TILE_WIDTH";
        const TILE_HEIGHT = TILE_WIDTH + 1; POINT_STRUCT[POINT_STRUCT["TILE_HEIGHT"] = TILE_HEIGHT] = "TILE_HEIGHT";
        const ROTATE = TILE_HEIGHT + 1; POINT_STRUCT[POINT_STRUCT["ROTATE"] = ROTATE] = "ROTATE";
        const ANIM_X = ROTATE + 1; POINT_STRUCT[POINT_STRUCT["ANIM_X"] = ANIM_X] = "ANIM_X";
        const ANIM_Y = ANIM_X + 1; POINT_STRUCT[POINT_STRUCT["ANIM_Y"] = ANIM_Y] = "ANIM_Y";
        const TEXTURE_INDEX = ANIM_Y + 1; POINT_STRUCT[POINT_STRUCT["TEXTURE_INDEX"] = TEXTURE_INDEX] = "TEXTURE_INDEX";
        const ANIM_COUNT_X = TEXTURE_INDEX + 1; POINT_STRUCT[POINT_STRUCT["ANIM_COUNT_X"] = ANIM_COUNT_X] = "ANIM_COUNT_X";
        const ANIM_COUNT_Y = ANIM_COUNT_X + 1; POINT_STRUCT[POINT_STRUCT["ANIM_COUNT_Y"] = ANIM_COUNT_Y] = "ANIM_COUNT_Y";
        const ANIM_DIVISOR = ANIM_COUNT_Y + 1; POINT_STRUCT[POINT_STRUCT["ANIM_DIVISOR"] = ANIM_DIVISOR] = "ANIM_DIVISOR";
        const ALPHA = ANIM_DIVISOR + 1; POINT_STRUCT[POINT_STRUCT["ALPHA"] = ALPHA] = "ALPHA";
    })(POINT_STRUCT || (POINT_STRUCT = {}));

    const POINT_STRUCT_SIZE = (Object.keys(POINT_STRUCT).length / 2);

    /**
     * A rectangular tilemap implementation that renders a predefined set of tile textures.
     *
     * The {@link Tilemap.tileset tileset} of a tilemap defines the list of base-textures that can be painted in the
     * tilemap. A texture is identified using its base-texture's index into the this list, i.e. changing the base-texture
     * at a given index in the tileset modifies the paint of all tiles pointing to that index.
     *
     * The size of the tileset is limited by the texture units supported by the client device. The minimum supported
     * value is 8, as defined by the WebGL 1 specification. `gl.getParameter(gl.MAX_TEXTURE_IMAGE_UNITS`) can be used
     * to extract this limit. {@link CompositeTilemap} can be used to get around this limit by layering multiple tilemap
     * instances.
     *
     * @example
     * import { Tilemap } from '@pixi/tilemap';
     * import { Loader } from '@pixi/loaders';
     *
     * // Add the spritesheet into your loader!
     * Loader.shared.add('atlas', 'assets/atlas.json');
     *
     * // Make the tilemap once the tileset assets are available.
     * Loader.shared.load(function onTilesetLoaded()
     * {
     *      // The base-texture is shared between all the tile textures.
     *      const tilemap = new Tilemap([Texture.from('grass.png').baseTexture])
     *          .tile('grass.png', 0, 0)
     *          .tile('grass.png', 100, 100)
     *          .tile('brick_wall.png', 0, 100);
     * });
     */
    class Tilemap extends display.Container
    {
        __init() {this.shadowColor = new Float32Array([0.0, 0.0, 0.0, 0.5]);}
        __init2() {this._globalMat = null;}

        /**
         * The tile animation frame.
         *
         * @see CompositeTilemap.tileAnim
         */
         __init3() {this.tileAnim = null;}

        /**
         * This is the last uploaded size of the tilemap geometry.
         * @ignore
         */
        __init4() {this.modificationMarker = 0;}

        /** @ignore */
        __init5() {this.offsetX = 0;}

        /** @ignore */
        __init6() {this.offsetY = 0;}

        /** @ignore */
        __init7() {this.compositeParent = false;}

        /**
         * The list of base-textures being used in the tilemap.
         *
         * This should not be shuffled after tiles have been added into this tilemap. Usually, only tile textures
         * should be added after tiles have been added into the map.
         */
        

        /**
         * The local bounds of the tilemap itself. This does not include DisplayObject children.
         */
          __init8() {this.tilemapBounds = new display.Bounds();}

        /** Flags whether any animated tile was added. */
         __init9() {this.hasAnimatedTile = false;}

        /** The interleaved geometry of the tilemap. */
         __init10() {this.pointsBuf = [];}

        /**
         * @param tileset - The tileset to use for the tilemap. This can be reset later with {@link Tilemap.setTileset}. The
         *      base-textures in this array must not be duplicated.
         */
        constructor(tileset)
        {
            super();Tilemap.prototype.__init.call(this);Tilemap.prototype.__init2.call(this);Tilemap.prototype.__init3.call(this);Tilemap.prototype.__init4.call(this);Tilemap.prototype.__init5.call(this);Tilemap.prototype.__init6.call(this);Tilemap.prototype.__init7.call(this);Tilemap.prototype.__init8.call(this);Tilemap.prototype.__init9.call(this);Tilemap.prototype.__init10.call(this);Tilemap.prototype.__init11.call(this);Tilemap.prototype.__init12.call(this);Tilemap.prototype.__init13.call(this);Tilemap.prototype.__init14.call(this);Tilemap.prototype.__init15.call(this);Tilemap.prototype.__init16.call(this);;
            this.setTileset(tileset);
        }

        /**
         * @returns The tileset of this tilemap.
         */
        getTileset()
        {
            return this.tileset;
        }

        /**
         * Define the tileset used by the tilemap.
         *
         * @param tileset - The list of textures to use in the tilemap. If a base-texture (not array) is passed, it will
         *  be wrapped into an array. This should not contain any duplicates.
         */
        setTileset(tileset = [])
        {
            if (!Array.isArray(tileset))
            {
                tileset = [tileset];
            }
            for (let i = 0; i < tileset.length; i++)
            {
                if ((tileset[i] ).baseTexture)
                {
                    tileset[i] = (tileset[i] ).baseTexture;
                }
            }

            this.tileset = tileset;

            return this;
        }

        /**  Clears all the tiles added into this tilemap. */
        clear()
        {
            this.pointsBuf.length = 0;
            this.modificationMarker = 0;
            this.tilemapBounds.clear();
            this.hasAnimatedTile = false;

            return this;
        }

        /**
         * Adds a tile that paints the given texture at (x, y).
         *
         * @param tileTexture - The tiling texture to render.
         * @param x - The local x-coordinate of the tile's position.
         * @param y - The local y-coordinate of the tile's position.
         * @param options - Additional tile options.
         * @param [options.u=texture.frame.x] - The x-coordinate of the texture in its base-texture's space.
         * @param [options.v=texture.frame.y] - The y-coordinate of the texture in its base-texture's space.
         * @param [options.tileWidth=texture.orig.width] - The local width of the tile.
         * @param [options.tileHeight=texture.orig.height] - The local height of the tile.
         * @param [options.animX=0] - For animated tiles, this is the "offset" along the x-axis for adjacent
         *      animation frame textures in the base-texture.
         * @param [options.animY=0] - For animated tiles, this is the "offset" along the y-axis for adjacent
         *      animation frames textures in the base-texture.
         * @param [options.rotate=0]
         * @param [options.animCountX=1024] - For animated tiles, this is the number of animation frame textures
         *      per row.
         * @param [options.animCountY=1024] - For animated tiles, this is the number of animation frame textures
         *      per column.
         * @param [options.animDivisor=1] - For animated tiles, this is the animation duration of each frame
         * @param [options.alpha=1] - Tile alpha
         * @return This tilemap, good for chaining.
         */
        tile(
            tileTexture,
            x,
            y,
            options











     = {}
        )
        {
            let baseTexture;
            let textureIndex = -1;

            if (typeof tileTexture === 'number')
            {
                textureIndex = tileTexture;
                baseTexture = this.tileset[textureIndex];
            }
            else
            {
                let texture;

                if (typeof tileTexture === 'string')
                {
                    texture = core.Texture.from(tileTexture);
                }
                else
                {
                    texture = tileTexture;
                }

                const textureList = this.tileset;

                for (let i = 0; i < textureList.length; i++)
                {
                    if (textureList[i] === texture.castToBaseTexture())
                    {
                        textureIndex = i;
                        break;
                    }
                }

                if ('baseTexture' in texture)
                {
                    options.u = _nullishCoalesce(options.u, () => ( texture.frame.x));
                    options.v = _nullishCoalesce(options.v, () => ( texture.frame.y));
                    options.tileWidth = _nullishCoalesce(options.tileWidth, () => ( texture.orig.width));
                    options.tileHeight = _nullishCoalesce(options.tileHeight, () => ( texture.orig.height));
                }

                baseTexture = texture.castToBaseTexture();
            }

            if (!baseTexture || textureIndex < 0)
            {
                console.error('The tile texture was not found in the tilemap tileset.');

                return this;
            }

            const {
                u = 0,
                v = 0,
                tileWidth = baseTexture.realWidth,
                tileHeight = baseTexture.realHeight,
                animX = 0,
                animY = 0,
                rotate = 0,
                animCountX = 1024,
                animCountY = 1024,
                animDivisor = 1,
                alpha = 1,
            } = options;

            const pb = this.pointsBuf;

            this.hasAnimatedTile = this.hasAnimatedTile || animX > 0 || animY > 0;

            pb.push(u);
            pb.push(v);
            pb.push(x);
            pb.push(y);
            pb.push(tileWidth);
            pb.push(tileHeight);
            pb.push(rotate);
            pb.push(animX | 0);
            pb.push(animY | 0);
            pb.push(textureIndex);
            pb.push(animCountX);
            pb.push(animCountY);
            pb.push(animDivisor);
            pb.push(alpha);

            this.tilemapBounds.addFramePad(x, y, x + tileWidth, y + tileHeight, 0, 0);

            return this;
        }

        /** Changes the rotation of the last tile. */
        tileRotate(rotate)
        {
            const pb = this.pointsBuf;

            pb[pb.length - (POINT_STRUCT_SIZE - POINT_STRUCT.TEXTURE_INDEX)] = rotate;
        }

        /** Changes the `animX`, `animCountX` of the last tile. */
        tileAnimX(offset, count)
        {
            const pb = this.pointsBuf;

            pb[pb.length - (POINT_STRUCT_SIZE - POINT_STRUCT.ANIM_X)] = offset;
            pb[pb.length - (POINT_STRUCT_SIZE - POINT_STRUCT.ANIM_COUNT_X)] = count;
            // pb[pb.length - (POINT_STRUCT_SIZE - POINT_STRUCT.ANIM_DIVISOR)] = duration;
        }

        /** Changes the `animY`, `animCountY` of the last tile. */
        tileAnimY(offset, count)
        {
            const pb = this.pointsBuf;

            pb[pb.length - (POINT_STRUCT_SIZE - POINT_STRUCT.ANIM_Y)] = offset;
            pb[pb.length - (POINT_STRUCT_SIZE - POINT_STRUCT.ANIM_COUNT_Y)] = count;
        }

        /** Changes the `animDivisor` value of the last tile. */
        tileAnimDivisor(divisor = 1)
        {
            const pb = this.pointsBuf;

            pb[pb.length - (POINT_STRUCT_SIZE - POINT_STRUCT.ANIM_DIVISOR)] = divisor;
        }

        tileAlpha(alpha)
        {
            const pb = this.pointsBuf;

            pb[pb.length - (POINT_STRUCT_SIZE - POINT_STRUCT.ALPHA)] = alpha;
        }

        __init11() {this.renderCanvas = (renderer) =>
        {
            const plugin = renderer.plugins.tilemap;

            if (plugin && !plugin.dontUseTransform)
            {
                const wt = this.worldTransform;

                renderer.context.setTransform(
                    wt.a,
                    wt.b,
                    wt.c,
                    wt.d,
                    wt.tx * renderer.resolution,
                    wt.ty * renderer.resolution
                );
            }

            this.renderCanvasCore(renderer);
        };}

        renderCanvasCore(renderer)
        {
            if (this.tileset.length === 0) return;
            const points = this.pointsBuf;
            const tileAnim = this.tileAnim || (renderer.plugins.tilemap && renderer.plugins.tilemap.tileAnim);

            renderer.context.fillStyle = '#000000';
            for (let i = 0, n = points.length; i < n; i += POINT_STRUCT_SIZE)
            {
                let x1 = points[i + POINT_STRUCT.U] * tileAnim[0];
                let y1 = points[i + POINT_STRUCT.V] * tileAnim[1];
                const x2 = points[i + POINT_STRUCT.X];
                const y2 = points[i + POINT_STRUCT.Y];
                const w = points[i + POINT_STRUCT.TILE_WIDTH];
                const h = points[i + POINT_STRUCT.TILE_HEIGHT];

                x1 += points[i + POINT_STRUCT.ANIM_X] * renderer.plugins.tilemap.tileAnim[0];
                y1 += points[i + POINT_STRUCT.ANIM_Y] * renderer.plugins.tilemap.tileAnim[1];

                const textureIndex = points[i + POINT_STRUCT.TEXTURE_INDEX];
                const alpha = points[i + POINT_STRUCT.ALPHA];

                // canvas does not work with rotate yet

                if (textureIndex >= 0 && this.tileset[textureIndex])
                {
                    renderer.context.globalAlpha = alpha;
                    renderer.context.drawImage(
                        (this.tileset[textureIndex] ).getDrawableSource(),
                        x1, y1, w, h, x2, y2, w, h
                    );
                }
                else
                {
                    renderer.context.globalAlpha = 0.5;
                    renderer.context.fillRect(x2, y2, w, h);
                }
                renderer.context.globalAlpha = 1;
            }
        }

         __init12() {this.vbId = 0;}
         __init13() {this.vb = null;}
         __init14() {this.vbBuffer = null;}
         __init15() {this.vbArray = null;}
         __init16() {this.vbInts = null;}

         destroyVb()
        {
            if (this.vb)
            {
                this.vb.destroy();
                this.vb = null;
            }
        }

        render(renderer)
        {
            const plugin = (renderer.plugins ).tilemap;
            const shader = plugin.getShader();

            renderer.batch.setObjectRenderer(plugin);
            this._globalMat = shader.uniforms.projTransMatrix;
            renderer
                .globalUniforms
                .uniforms
                .projectionMatrix
                .copyTo(this._globalMat)
                .append(this.worldTransform);

            shader.uniforms.shadowColor = this.shadowColor;
            shader.uniforms.animationFrame = this.tileAnim || plugin.tileAnim;

            this.renderWebGLCore(renderer, plugin);
        }

        renderWebGLCore(renderer, plugin)
        {
            const points = this.pointsBuf;

            if (points.length === 0) return;
            const rectsCount = points.length / POINT_STRUCT_SIZE;

            const shader = plugin.getShader();
            const textures = this.tileset;

            if (textures.length === 0) return;

            plugin.bindTileTextures(renderer, textures);
            renderer.shader.bind(shader, false);

            // lost context! recover!
            let vb = this.vb;

            if (!vb)
            {
                vb = plugin.createVb();
                this.vb = vb;
                this.vbId = (vb ).id;
                this.vbBuffer = null;
                this.modificationMarker = 0;
            }

            plugin.checkIndexBuffer(rectsCount, vb);
            const boundCountPerBuffer = settings.TEXTILE_UNITS;

            const vertexBuf = vb.getBuffer('aVertexPosition');
            // if layer was changed, re-upload vertices
            const vertices = rectsCount * vb.vertPerQuad;

            if (vertices === 0) return;
            if (this.modificationMarker !== vertices)
            {
                this.modificationMarker = vertices;
                const vs = vb.stride * vertices;

                if (!this.vbBuffer || this.vbBuffer.byteLength < vs)
                {
                    // !@#$ happens, need resize
                    let bk = vb.stride;

                    while (bk < vs)
                    {
                        bk *= 2;
                    }
                    this.vbBuffer = new ArrayBuffer(bk);
                    this.vbArray = new Float32Array(this.vbBuffer);
                    this.vbInts = new Uint32Array(this.vbBuffer);
                    vertexBuf.update(this.vbBuffer);
                }

                const arr = this.vbArray;
                // const ints = this.vbInts;
                // upload vertices!
                let sz = 0;
                // let tint = 0xffffffff;
                let textureId = 0;
                let shiftU = this.offsetX;
                let shiftV = this.offsetY;

                // let tint = 0xffffffff;
                // const tint = -1;

                for (let i = 0; i < points.length; i += POINT_STRUCT_SIZE)
                {
                    const eps = 0.5;

                    if (this.compositeParent)
                    {
                        const textureIndex = points[i + POINT_STRUCT.TEXTURE_INDEX];

                        if (boundCountPerBuffer > 1)
                        {
                            // TODO: what if its more than 4?
                            textureId = (textureIndex >> 2);
                            shiftU = this.offsetX * (textureIndex & 1);
                            shiftV = this.offsetY * ((textureIndex >> 1) & 1);
                        }
                        else
                        {
                            textureId = textureIndex;
                            shiftU = 0;
                            shiftV = 0;
                        }
                    }
                    const x = points[i + POINT_STRUCT.X];
                    const y = points[i + POINT_STRUCT.Y];
                    const w = points[i + POINT_STRUCT.TILE_WIDTH];
                    const h = points[i + POINT_STRUCT.TILE_HEIGHT];
                    const u = points[i + POINT_STRUCT.U] + shiftU;
                    const v = points[i + POINT_STRUCT.V] + shiftV;
                    let rotate = points[i + POINT_STRUCT.ROTATE];

                    const animX = points[i + POINT_STRUCT.ANIM_X];
                    const animY = points[i + POINT_STRUCT.ANIM_Y];
                    const animWidth = points[i + POINT_STRUCT.ANIM_COUNT_X] || 1024;
                    const animHeight = points[i + POINT_STRUCT.ANIM_COUNT_Y] || 1024;

                    const animXEncoded = animX + (animWidth * 2048);
                    const animYEncoded = animY + (animHeight * 2048);
                    const animDivisor = points[i + POINT_STRUCT.ANIM_DIVISOR];
                    const alpha = points[i + POINT_STRUCT.ALPHA];

                    let u0;
                    let v0; let u1;
                    let v1; let u2;
                    let v2; let u3;
                    let v3;

                    if (rotate === 0)
                    {
                        u0 = u;
                        v0 = v;
                        u1 = u + w;
                        v1 = v;
                        u2 = u + w;
                        v2 = v + h;
                        u3 = u;
                        v3 = v + h;
                    }
                    else
                    {
                        let w2 = w / 2;
                        let h2 = h / 2;

                        if (rotate % 4 !== 0)
                        {
                            w2 = h / 2;
                            h2 = w / 2;
                        }
                        const cX = u + w2;
                        const cY = v + h2;

                        rotate = math.groupD8.add(rotate, math.groupD8.NW);
                        u0 = cX + (w2 * math.groupD8.uX(rotate));
                        v0 = cY + (h2 * math.groupD8.uY(rotate));

                        rotate = math.groupD8.add(rotate, 2); // rotate 90 degrees clockwise
                        u1 = cX + (w2 * math.groupD8.uX(rotate));
                        v1 = cY + (h2 * math.groupD8.uY(rotate));

                        rotate = math.groupD8.add(rotate, 2);
                        u2 = cX + (w2 * math.groupD8.uX(rotate));
                        v2 = cY + (h2 * math.groupD8.uY(rotate));

                        rotate = math.groupD8.add(rotate, 2);
                        u3 = cX + (w2 * math.groupD8.uX(rotate));
                        v3 = cY + (h2 * math.groupD8.uY(rotate));
                    }

                    arr[sz++] = x;
                    arr[sz++] = y;
                    arr[sz++] = u0;
                    arr[sz++] = v0;
                    arr[sz++] = u + eps;
                    arr[sz++] = v + eps;
                    arr[sz++] = u + w - eps;
                    arr[sz++] = v + h - eps;
                    arr[sz++] = animXEncoded;
                    arr[sz++] = animYEncoded;
                    arr[sz++] = textureId;
                    arr[sz++] = animDivisor;
                    arr[sz++] = alpha;

                    arr[sz++] = x + w;
                    arr[sz++] = y;
                    arr[sz++] = u1;
                    arr[sz++] = v1;
                    arr[sz++] = u + eps;
                    arr[sz++] = v + eps;
                    arr[sz++] = u + w - eps;
                    arr[sz++] = v + h - eps;
                    arr[sz++] = animXEncoded;
                    arr[sz++] = animYEncoded;
                    arr[sz++] = textureId;
                    arr[sz++] = animDivisor;
                    arr[sz++] = alpha;

                    arr[sz++] = x + w;
                    arr[sz++] = y + h;
                    arr[sz++] = u2;
                    arr[sz++] = v2;
                    arr[sz++] = u + eps;
                    arr[sz++] = v + eps;
                    arr[sz++] = u + w - eps;
                    arr[sz++] = v + h - eps;
                    arr[sz++] = animXEncoded;
                    arr[sz++] = animYEncoded;
                    arr[sz++] = textureId;
                    arr[sz++] = animDivisor;
                    arr[sz++] = alpha;

                    arr[sz++] = x;
                    arr[sz++] = y + h;
                    arr[sz++] = u3;
                    arr[sz++] = v3;
                    arr[sz++] = u + eps;
                    arr[sz++] = v + eps;
                    arr[sz++] = u + w - eps;
                    arr[sz++] = v + h - eps;
                    arr[sz++] = animXEncoded;
                    arr[sz++] = animYEncoded;
                    arr[sz++] = textureId;
                    arr[sz++] = animDivisor;
                    arr[sz++] = alpha;
                }

                vertexBuf.update(arr);
            }

            (renderer.geometry ).bind(vb, shader);
            renderer.geometry.draw(constants.DRAW_MODES.TRIANGLES, rectsCount * 6, 0);
        }

        /**
         * @internal
         * @ignore
         */
        isModified(anim)
        {
            if (this.modificationMarker !== this.pointsBuf.length
                || (anim && this.hasAnimatedTile))
            {
                return true;
            }

            return false;
        }

        /**
         * This will pull forward the modification marker.
         *
         * @internal
         * @ignore
         */
        clearModify()
        {
            this.modificationMarker = this.pointsBuf.length;
        }

        /** @override */
         _calculateBounds()
        {
            const { minX, minY, maxX, maxY } = this.tilemapBounds;

            this._bounds.addFrame(this.transform, minX, minY, maxX, maxY);
        }

        /** @override */
         getLocalBounds(rect)
        {
            // we can do a fast local bounds if the sprite has no children!
            if (this.children.length === 0)
            {
                return this.tilemapBounds.getRectangle(rect);
            }

            return super.getLocalBounds.call(this, rect);
        }

        /** @override */
        destroy(options)
        {
            super.destroy(options);
            this.destroyVb();
        }

        /**
         * Deprecated signature for {@link Tilemap.tile tile}.
         *
         * @deprecated Since @pixi/tilemap 3.
         */
        addFrame(texture, x, y, animX, animY)
        {
            this.tile(
                texture,
                x,
                y,
                {
                    animX,
                    animY,
                }
            );

            return true;
        }

        /**
         * Deprecated signature for {@link Tilemap.tile tile}.
         *
         * @deprecated Since @pixi/tilemap 3.
         */
        // eslint-disable-next-line max-params
        addRect(
            textureIndex,
            u,
            v,
            x,
            y,
            tileWidth,
            tileHeight,
            animX = 0,
            animY = 0,
            rotate = 0,
            animCountX = 1024,
            animCountY = 1024,
            animDivisor = 1,
            alpha = 1,
        )
        {
            return this.tile(
                textureIndex,
                x, y,
                {
                    u, v, tileWidth, tileHeight, animX, animY, rotate, animCountX, animCountY, animDivisor, alpha
                }
            );
        }
    }

    /**
     * A tilemap composite that lazily builds tilesets layered into multiple tilemaps.
     *
     * The composite tileset is the concatenatation of the individual tilesets used in the tilemaps. You can
     * preinitialized it by passing a list of tile textures to the constructor. Otherwise, the composite tilemap
     * is lazily built as you add more tiles with newer tile textures. A new tilemap is created once the last
     * tilemap has reached its limit (as set by {@link CompositeTilemap.texturesPerTilemap texturesPerTilemap}).
     *
     * @example
     * import { Application } from '@pixi/app';
     * import { CompositeTilemap } from '@pixi/tilemap';
     * import { Loader } from '@pixi/loaders';
     *
     * // Setup view & stage.
     * const app = new Application();
     *
     * document.body.appendChild(app.renderer.view);
     * app.stage.interactive = true;
     *
     * // Global reference to the tilemap.
     * let globalTilemap: CompositeTilemap;
     *
     * // Load the tileset spritesheet!
     * Loader.shared.load('atlas.json');
     *
     * // Initialize the tilemap scene when the assets load.
     * Loader.shared.load(function onTilesetLoaded()
     * {
     *      const tilemap = new CompositeTilemap();
     *
     *      // Setup the game level with grass and dungeons!
     *      for (let x = 0; x < 10; x++)
     *      {
     *          for (let y = 0; y < 10; y++)
     *          {
     *              tilemap.tile(
     *                  x % 2 === 0 && (x === y || x + y === 10) ? 'dungeon.png' : 'grass.png',
     *                  x * 100,
     *                  y * 100,
     *              );
     *          }
     *      }
     *
     *      globalTilemap = app.stage.addChild(tilemap);
     * });
     *
     * // Show a bomb at a random location whenever the user clicks!
     * app.stage.on('click', function onClick()
     * {
     *      if (!globalTilemap) return;
     *
     *      const x = Math.floor(Math.random() * 10);
     *      const y = Math.floor(Math.random() * 10);
     *
     *      globalTilemap.tile('bomb.png', x * 100, y * 100);
     * });
     */
    class CompositeTilemap extends display.Container
    {
        /** The hard limit on the number of tile textures used in each tilemap. */
        

        /**
         * The animation frame vector.
         *
         * Animated tiles have four parameters - `animX`, `animY`, `animCountX`, `animCountY`. The textures
         * of adjacent animation frames are at offset `animX` or `animY` of each other, with `animCountX` per
         * row and `animCountY` per column.
         *
         * The animation frame vector specifies which animation frame texture to use. If the x/y coordinate is
         * larger than the `animCountX` or `animCountY` for a specific tile, the modulus is taken.
         */
         __init() {this.tileAnim = null;}

        /** The last modified tilemap. */
         __init2() {this.lastModifiedTilemap = null;}

         __init3() {this.modificationMarker = 0;}
         __init4() {this.shadowColor = new Float32Array([0.0, 0.0, 0.0, 0.5]);}
         __init5() {this._globalMat = null;}

        /**
         * @param tileset - A list of tile base-textures that will be used to eagerly initialized the layered
         *  tilemaps. This is only an performance optimization, and using {@link CompositeTilemap.tile tile}
         *  will work equivalently.
         */
        constructor(tileset)
        {
            super();CompositeTilemap.prototype.__init.call(this);CompositeTilemap.prototype.__init2.call(this);CompositeTilemap.prototype.__init3.call(this);CompositeTilemap.prototype.__init4.call(this);CompositeTilemap.prototype.__init5.call(this);CompositeTilemap.prototype.__init6.call(this);CompositeTilemap.prototype.__init7.call(this);;

            this.tileset(tileset);
            this.texturesPerTilemap = settings.TEXTURES_PER_TILEMAP;
        }

        /**
         * This will preinitialize the tilesets of the layered tilemaps.
         *
         * If used after a tilemap has been created (or a tile added), this will overwrite the tile textures of the
         * existing tilemaps. Passing the tileset to the constructor instead is the best practice.
         *
         * @param tileTextures - The list of tile textures that make up the tileset.
         */
        tileset(tileTextures)
        {
            if (!tileTextures)
            {
                tileTextures = [];
            }

            const texPerChild = this.texturesPerTilemap;
            const len1 = this.children.length;
            const len2 = Math.ceil(tileTextures.length / texPerChild);

            for (let i = 0; i < Math.min(len1, len2); i++)
            {
                (this.children[i] ).setTileset(
                    tileTextures.slice(i * texPerChild, (i + 1) * texPerChild)
                );
            }
            for (let i = len1; i < len2; i++)
            {
                const tilemap = new Tilemap(tileTextures.slice(i * texPerChild, (i + 1) * texPerChild));

                tilemap.compositeParent = true;
                tilemap.offsetX = settings.TEXTILE_DIMEN;
                tilemap.offsetY = settings.TEXTILE_DIMEN;

                // TODO: Don't use children
                this.addChild(tilemap);
            }

            return this;
        }

        /** Clears the tilemap composite. */
        clear()
        {
            for (let i = 0; i < this.children.length; i++)
            {
                (this.children[i] ).clear();
            }

            this.modificationMarker = 0;

            return this;
        }

        /** Changes the rotation of the last added tile. */
        tileRotate(rotate)
        {
            if (this.lastModifiedTilemap)
            {
                this.lastModifiedTilemap.tileRotate(rotate);
            }

            return this;
        }

        /** Changes `animX`, `animCountX` of the last added tile. */
        tileAnimX(offset, count)
        {
            if (this.lastModifiedTilemap)
            {
                this.lastModifiedTilemap.tileAnimX(offset, count);
            }

            return this;
        }

        /** Changes `animY`, `animCountY` of the last added tile. */
        tileAnimY(offset, count)
        {
            if (this.lastModifiedTilemap)
            {
                this.lastModifiedTilemap.tileAnimY(offset, count);
            }

            return this;
        }

        /** Changes `tileAnimDivisor` value of the last added tile. */
        tileAnimDivisor(divisor)
        {
            if (this.lastModifiedTilemap)
            {
                this.lastModifiedTilemap.tileAnimDivisor(divisor);
            }

            return this;
        }

        /**
         * Adds a tile that paints the given tile texture at (x, y).
         *
         * @param tileTexture - The tile texture. You can pass an index into the composite tilemap as well.
         * @param x - The local x-coordinate of the tile's location.
         * @param y - The local y-coordinate of the tile's location.
         * @param options - Additional options to pass to {@link Tilemap.tile}.
         * @param [options.u=texture.frame.x] - The x-coordinate of the texture in its base-texture's space.
         * @param [options.v=texture.frame.y] - The y-coordinate of the texture in its base-texture's space.
         * @param [options.tileWidth=texture.orig.width] - The local width of the tile.
         * @param [options.tileHeight=texture.orig.height] - The local height of the tile.
         * @param [options.animX=0] - For animated tiles, this is the "offset" along the x-axis for adjacent
         *      animation frame textures in the base-texture.
         * @param [options.animY=0] - For animated tiles, this is the "offset" along the y-axis for adjacent
         *      animation frames textures in the base-texture.
         * @param [options.rotate=0]
         * @param [options.animCountX=1024] - For animated tiles, this is the number of animation frame textures
         *      per row.
         * @param [options.animCountY=1024] - For animated tiles, this is the number of animation frame textures
         *      per column.
         * @param [options.animDivisor=1] - For animated tiles, this is the animation duration each frame
         * @param [options.alpha=1] - Tile alpha
         * @return This tilemap, good for chaining.
         */
        tile(
            tileTexture,
            x,
            y,
            options











     = {}
        )
        {
            let tilemap = null;
            const children = this.children;

            this.lastModifiedTilemap = null;

            if (typeof tileTexture === 'number')
            {
                const childIndex = tileTexture / this.texturesPerTilemap >> 0;
                let tileIndex  = 0;

                tilemap = children[childIndex] ;

                if (!tilemap)
                {
                    tilemap = children[0] ;

                    // Silently fail if the tilemap doesn't exist
                    if (!tilemap) return this;

                    tileIndex = 0;
                }
                else
                {
                    tileIndex = tileTexture % this.texturesPerTilemap;
                }

                tilemap.tile(
                    tileIndex,
                    x,
                    y,
                    options,
                );
            }
            else
            {
                if (typeof tileTexture === 'string')
                {
                    tileTexture = core.Texture.from(tileTexture);
                }

                // Probe all tilemaps to find which tileset contains the base-texture.
                for (let i = 0; i < children.length; i++)
                {
                    const child = children[i] ;
                    const tex = child.getTileset();

                    for (let j = 0; j < tex.length; j++)
                    {
                        if (tex[j] === tileTexture.baseTexture)
                        {
                            tilemap = child;
                            break;
                        }
                    }

                    if (tilemap)
                    {
                        break;
                    }
                }

                // If no tileset contains the base-texture, attempt to add it.
                if (!tilemap)
                {
                    // Probe the tilemaps to find one below capacity. If so, add the texture into that tilemap.
                    for (let i = children.length - 1; i >= 0; i--)
                    {
                        const child = children[i] ;

                        if (child.getTileset().length < this.texturesPerTilemap)
                        {
                            tilemap = child;
                            child.getTileset().push(tileTexture.baseTexture);
                            break;
                        }
                    }

                    // Otherwise, create a new tilemap initialized with that tile texture.
                    if (!tilemap)
                    {
                        tilemap = new Tilemap(tileTexture.baseTexture);
                        tilemap.compositeParent = true;
                        tilemap.offsetX = settings.TEXTILE_DIMEN;
                        tilemap.offsetY = settings.TEXTILE_DIMEN;

                        this.addChild(tilemap);
                    }
                }

                tilemap.tile(
                    tileTexture,
                    x,
                    y,
                    options,
                );
            }

            this.lastModifiedTilemap = tilemap;

            return this;
        }

        __init6() {this.renderCanvas = (renderer) =>
        {
            if (!this.visible || this.worldAlpha <= 0 || !this.renderable)
            {
                return;
            }

            const tilemapPlugin = renderer.plugins.tilemap;

            if (tilemapPlugin && !tilemapPlugin.dontUseTransform)
            {
                const wt = this.worldTransform;

                renderer.context.setTransform(
                    wt.a,
                    wt.b,
                    wt.c,
                    wt.d,
                    wt.tx * renderer.resolution,
                    wt.ty * renderer.resolution
                );
            }

            const layers = this.children;

            for (let i = 0; i < layers.length; i++)
            {
                const layer = (layers[i] );

                layer.tileAnim = this.tileAnim;
                layer.renderCanvasCore(renderer);
            }
        };}

        render(renderer)
        {
            if (!this.visible || this.worldAlpha <= 0 || !this.renderable)
            {
                return;
            }

            const plugin = renderer.plugins.tilemap ;
            const shader = plugin.getShader();

            renderer.batch.setObjectRenderer(plugin);

            // TODO: dont create new array, please
            this._globalMat = shader.uniforms.projTransMatrix;
            renderer.globalUniforms.uniforms.projectionMatrix.copyTo(this._globalMat).append(this.worldTransform);
            shader.uniforms.shadowColor = this.shadowColor;
            shader.uniforms.animationFrame = this.tileAnim || plugin.tileAnim;

            renderer.shader.bind(shader, false);

            const layers = this.children;

            for (let i = 0; i < layers.length; i++)
            {
                (layers[i] ).renderWebGLCore(renderer, plugin);
            }
        }

        /**
         * @internal
         * @ignore
         */
        isModified(anim)
        {
            const layers = this.children;

            if (this.modificationMarker !== layers.length)
            {
                return true;
            }
            for (let i = 0; i < layers.length; i++)
            {
                if ((layers[i] ).isModified(anim))
                {
                    return true;
                }
            }

            return false;
        }

        /**
         * @internal
         * @ignore
         */
        clearModify()
        {
            const layers = this.children;

            this.modificationMarker = layers.length;
            for (let i = 0; i < layers.length; i++)
            {
                (layers[i] ).clearModify();
            }
        }

        /**
         * @deprecated Since @pixi/tilemap 3.
         * @see CompositeTilemap.tile
         */
        addFrame(
            texture,
            x,
            y,
            animX,
            animY,
            animWidth,
            animHeight,
            animDivisor,
            alpha
        )
        {
            return this.tile(
                texture,
                x, y,
                {
                    animX,
                    animY,
                    animCountX: animWidth,
                    animCountY: animHeight,
                    animDivisor,
                    alpha
                }
            );
        }

        /**
         * @deprecated @pixi/tilemap 3
         * @see CompositeTilemap.tile
         */
        // eslint-disable-next-line max-params
        addRect(
            textureIndex,
            u,
            v,
            x,
            y,
            tileWidth,
            tileHeight,
            animX,
            animY,
            rotate,
            animWidth,
            animHeight
        )
        {
            const childIndex = textureIndex / this.texturesPerTilemap >> 0;
            const textureId = textureIndex % this.texturesPerTilemap;

            if (this.children[childIndex] && (this.children[childIndex] ).getTileset())
            {
                this.lastModifiedTilemap = (this.children[childIndex] );
                this.lastModifiedTilemap.addRect(
                    textureId, u, v, x, y, tileWidth, tileHeight, animX, animY, rotate, animWidth, animHeight
                );
            }
            else
            {
                this.lastModifiedTilemap = null;
            }

            return this;
        }

        /**
         * Alias for {@link CompositeTilemap.tileset tileset}.
         *
         * @deprecated Since @pixi/tilemap 3.
         */
        __init7() {this.setBitmaps = this.tileset;}

        /**
         * @deprecated Since @pixi/tilemap 3.
         * @readonly
         * @see CompositeTilemap.texturesPerTilemap
         */
        get texPerChild() { return this.texturesPerTilemap; }
    }

    // For some reason ESLint goes mad with indendation in this file ^&^
    /* eslint-disable indent */

    /**
     * This texture tiling resource can be used to upload multiple base-textures together.
     *
     * This resource combines multiple base-textures into a "textile". They're laid out in
     * a dual column format, placed in row-order order. The size of each tile is predefined,
     * and defaults to {@link settings.TEXTILE_DIMEN}. This means that each input base-texture
     * must is smaller than that along both its width and height.
     *
     * @see settings.TEXTILE_UNITS
     */
    class TextileResource extends core.Resource
    {
    	/** The base-texture that contains all the texture tiles. */
    	 __init() {this.baseTexture = null;}

    	
    	
    	

    	 __init2() {this._clearBuffer = null;}

    	/**
    	 * @param options - This will default to the "settings" exported by @pixi/tilemap.
    	 * @param options.TEXTILE_DIMEN - The dimensions of each tile.
    	 * @param options.TEXTILE_UNITS - The number of texture tiles.
    	 */
    	constructor(options = settings)
    	{
    		super(
    			options.TEXTILE_DIMEN * 2,
    			options.TEXTILE_DIMEN * Math.ceil(options.TEXTILE_UNITS / 2),
    		);TextileResource.prototype.__init.call(this);TextileResource.prototype.__init2.call(this);;

    		const tiles = this.tiles = new Array(options.TEXTILE_UNITS);

    		this.doClear = !!options.DO_CLEAR;
    		this.tileDimen = options.TEXTILE_DIMEN;

    		for (let j = 0; j < options.TEXTILE_UNITS; j++)
    		{
    			tiles[j] = {
    				dirtyId: 0,
    				x: options.TEXTILE_DIMEN * (j & 1),
    				y: options.TEXTILE_DIMEN * (j >> 1),
    				baseTexture: core.Texture.WHITE.baseTexture,
    			};
    		}
    	}

    	/**
    	 * Sets the texture to be uploaded for the given tile.
    	 *
    	 * @param index - The index of the tile being set.
    	 * @param texture - The texture with the base-texture to upload.
    	 */
    	tile(index, texture)
    	{
    		const tile = this.tiles[index];

    		if (tile.baseTexture === texture)
    		{
    			return;
    		}

    		tile.baseTexture = texture;
    		this.baseTexture.update();

    		this.tiles[index].dirtyId = (this.baseTexture ).dirtyId;
    	}

    	/** @override */
    	bind(baseTexture)
    	{
    		if (this.baseTexture)
    		{
    			throw new Error('Only one baseTexture is allowed for this resource!');
    		}

    		this.baseTexture = baseTexture;
    		super.bind(baseTexture);
    	}

    	/** @override */
    	upload(renderer, texture, glTexture)
    	{
    		const { gl } = renderer;
    		const { width, height } = this;

    		gl.pixelStorei(
    			gl.UNPACK_PREMULTIPLY_ALPHA_WEBGL,
    			texture.alphaMode === undefined || texture.alphaMode === constants.ALPHA_MODES.UNPACK
    		);

    		if (glTexture.dirtyId < 0)
    		{
    			(glTexture ).width = width;
    			(glTexture ).height = height;

    			gl.texImage2D(texture.target, 0,
    				texture.format,
    				width,
    				height,
    				0,
    				texture.format,
    				texture.type,
    				null);
    		}

    		const doClear = this.doClear;
    		const tiles = this.tiles;

    		if (doClear && !this._clearBuffer)
    		{
    			this._clearBuffer = new Uint8Array(settings.TEXTILE_DIMEN * settings.TEXTILE_DIMEN * 4);
    		}

    		for (let i = 0; i < tiles.length; i++)
    		{
    			const spr = tiles[i];
    			const tex = spr.baseTexture;

    			if (glTexture.dirtyId >= this.tiles[i].dirtyId)
    			{
    				continue;
    			}

    			const res = tex.resource ;

    			if (!tex.valid || !res || !res.source)
    			{
    				continue;
    			}
    			if (doClear && (tex.width < this.tileDimen || tex.height < this.tileDimen))
    			{
    				gl.texSubImage2D(texture.target, 0,
    					spr.x,
    					spr.y,
    					this.tileDimen,
    					this.tileDimen,
    					texture.format,
    					texture.type,
    					this._clearBuffer);
    			}

    			gl.texSubImage2D(texture.target, 0,
    				spr.x,
    				spr.y,
    				texture.format,
    				texture.type,
    				res.source);
    		}

    		return true;
    	}
    }

    /**
     * This will generate fragment shader code that samples the correct texture into the "color" variable.
     *
     * @internal
     * @ignore
     * @param maxTextures - The texture array length in the shader's uniforms.
     */
    function generateSampleSrc(maxTextures)
    {
        let src = '';

        src += '\n';
        src += '\n';

        src += 'if(vTextureId <= -1.0) {';
        src += '\n\tcolor = shadowColor;';
        src += '\n}';

        for (let i = 0; i < maxTextures; i++)
        {
            src += '\nelse ';

            if (i < maxTextures - 1)
            {
                src += `if(textureId == ${i}.0)`;
            }

            src += '\n{';
            src += `\n\tcolor = texture2D(uSamplers[${i}], textureCoord * uSamplerSize[${i}]);`;
            src += '\n}';
        }

        src += '\n';
        src += '\n';

        return src;
    }

    /**
     * @internal
     * @ignore
     * @param shader
     * @param maxTextures
     */
    function fillSamplers(shader, maxTextures)
    {
        const sampleValues = [];

        for (let i = 0; i < maxTextures; i++)
        {
            sampleValues[i] = i;
        }

        shader.uniforms.uSamplers = sampleValues;

        const samplerSize = [];

        for (let i = 0; i < maxTextures; i++)
        {
            // These are overwritten by TileRenderer when textures actually bound.
            samplerSize.push(1.0 / 2048);
            samplerSize.push(1.0 / 2048);
        }

        shader.uniforms.uSamplerSize = samplerSize;
    }

    /**
     * @internal
     * @ignore
     * @param maxTextures
     * @param fragmentSrc
     * @returns
     */
    function generateFragmentSrc(maxTextures, fragmentSrc)
    {
        return fragmentSrc.replace(/%count%/gi, `${maxTextures}`)
            .replace(/%forloop%/gi, generateSampleSrc(maxTextures));
    }

    var tilemapVertexTemplateSrc = "attribute vec2 aVertexPosition;\nattribute vec2 aTextureCoord;\nattribute vec4 aFrame;\nattribute vec2 aAnim;\nattribute float aAnimDivisor;\nattribute float aTextureId;\nattribute float aAlpha;\n\nuniform mat3 projTransMatrix;\nuniform vec2 animationFrame;\n\nvarying vec2 vTextureCoord;\nvarying float vTextureId;\nvarying vec4 vFrame;\nvarying float vAlpha;\n\nvoid main(void)\n{\n   gl_Position = vec4((projTransMatrix * vec3(aVertexPosition, 1.0)).xy, 0.0, 1.0);\n   vec2 animCount = floor((aAnim + 0.5) / 2048.0);\n   vec2 animFrameOffset = aAnim - animCount * 2048.0;\n   vec2 currentFrame = floor(animationFrame / aAnimDivisor);\n   vec2 animOffset = animFrameOffset * floor(mod(currentFrame + 0.5, animCount));\n\n   vTextureCoord = aTextureCoord + animOffset;\n   vFrame = aFrame + vec4(animOffset, animOffset);\n   vTextureId = aTextureId;\n   vAlpha = aAlpha;\n}\n";

    var tilemapFragmentTemplateSrc = "varying vec2 vTextureCoord;\nvarying vec4 vFrame;\nvarying float vTextureId;\nvarying float vAlpha;\nuniform vec4 shadowColor;\nuniform sampler2D uSamplers[%count%];\nuniform vec2 uSamplerSize[%count%];\n\nvoid main(void)\n{\n   vec2 textureCoord = clamp(vTextureCoord, vFrame.xy, vFrame.zw);\n   float textureId = floor(vTextureId + 0.5);\n\n   vec4 color;\n   %forloop%\n   gl_FragColor = color * vAlpha;\n}\n";

    // eslint-disable-next-line @typescript-eslint/triple-slash-reference, spaced-comment

    // For some reason ESLint goes mad with indendation in this file ^&^
    /* eslint-disable no-mixed-spaces-and-tabs, indent */

    class TilemapShader extends core.Shader
    {
    	__init() {this.maxTextures = 0;}

    	constructor(maxTextures)
    	{
    	    super(
    	        new core.Program(
    				tilemapVertexTemplateSrc,
    				generateFragmentSrc(maxTextures, tilemapFragmentTemplateSrc)
    			),
    	        {
    	            animationFrame: new Float32Array(2),
    	            uSamplers: [],
    	            uSamplerSize: [],
    	            projTransMatrix: new math.Matrix()
    	        }
    	    );TilemapShader.prototype.__init.call(this);;

    	    this.maxTextures = maxTextures;
    	    fillSamplers(this, this.maxTextures);
    	}
    }

    class TilemapGeometry extends core.Geometry
    {
    	__init2() {this.vertSize = 13;}
    	__init3() {this.vertPerQuad = 4;}
    	__init4() {this.stride = this.vertSize * 4;}
    	__init5() {this.lastTimeAccess = 0;}

    	constructor()
    	{
    	    super();TilemapGeometry.prototype.__init2.call(this);TilemapGeometry.prototype.__init3.call(this);TilemapGeometry.prototype.__init4.call(this);TilemapGeometry.prototype.__init5.call(this);;

    	    const buf = this.buf = new core.Buffer(new Float32Array(2), true, false);

    	    this.addAttribute('aVertexPosition', buf, 0, false, 0, this.stride, 0)
    	        .addAttribute('aTextureCoord', buf, 0, false, 0, this.stride, 2 * 4)
    	        .addAttribute('aFrame', buf, 0, false, 0, this.stride, 4 * 4)
    	        .addAttribute('aAnim', buf, 0, false, 0, this.stride, 8 * 4)
    	        .addAttribute('aTextureId', buf, 0, false, 0, this.stride, 10 * 4)
                .addAttribute('aAnimDivisor', buf, 0, false, 0, this.stride, 11 * 4)
                .addAttribute('aAlpha', buf, 0, false, 0, this.stride, 12 * 4);
    	}

    	
    }

    // For some reason ESLint goes mad with indendation in this file ^&^
    /* eslint-disable no-mixed-spaces-and-tabs, indent */

    /**
     * Rendering helper pipeline for tilemaps. This plugin is registered automatically.
     */
    class TileRenderer extends core.ObjectRenderer
    {
    	/** The managing renderer */
    	

    	/** The tile animation frame */
    	 __init() {this.tileAnim = [0, 0];}

    	 __init2() {this.ibLen = 0;}// index buffer length

    	/** The index buffer for the tilemaps to share. */
    	 __init3() {this.indexBuffer = null;}

    	/** The shader used to render tilemaps. */
    	

    	/**
    	 * {@link TextileResource} instances used to upload textures batched in tiled groups. This is
    	 * used only if {@link settings.TEXTURES_PER_TILEMAP} is greater than 1.
    	 */
    	 __init4() {this.textiles = [];}

    	/** @param renderer - The managing renderer */
    	constructor(renderer)
    	{
    	    super(renderer);TileRenderer.prototype.__init.call(this);TileRenderer.prototype.__init2.call(this);TileRenderer.prototype.__init3.call(this);TileRenderer.prototype.__init4.call(this);;

    	    this.shader = new TilemapShader(settings.TEXTURES_PER_TILEMAP);
    	    this.indexBuffer = new core.Buffer(undefined, true, true);
    	    this.checkIndexBuffer(2000);
    	    this.makeTextiles();
    	}

    	/**
    	 * Binds the tile textures to the renderer, and updates the tilemap shader's `uSamplerSize` uniform.
    	 *
    	 * If {@link settings.TEXTILE_UNITS}
    	 *
    	 * @param renderer - The renderer to which the textures are to be bound.
    	 * @param textures - The tile textures being bound.
    	 */
    	bindTileTextures(renderer, textures)
    	{
    	    const len = textures.length;
    		const shader = this.shader;
    	    const maxTextures = settings.TEXTURES_PER_TILEMAP;
    		const samplerSize = shader.uniforms.uSamplerSize;

    	    if (len > settings.TEXTILE_UNITS * maxTextures)
    	    {
    			// TODO: Show error message instead of silently failing!
    	        return;
    	    }

    		if (settings.TEXTILE_UNITS <= 1)
    	    {
    			// Bind each texture directly & update samplerSize.
    			for (let i = 0; i < textures.length; i++)
    			{
    				const texture = textures[i];

    				if (!texture || !texture.valid)
    				{
    					return;
    				}

    				renderer.texture.bind(textures[i], i);

    				samplerSize[i * 2] = 1.0 / textures[i].realWidth;
    				samplerSize[(i * 2) + 1] = 1.0 / textures[i].realHeight;
    			}
    	    }
    		else
    		{
    			// Ensure we have enough textiles, in case settings.TEXTILE_UNITS was modified.
    			this.makeTextiles();

    			const usedTextiles = Math.ceil(len / settings.TEXTILE_UNITS);

    			// First ensure each textile has all tiles point to the right textures.
    			for (let i = 0; i < len; i++)
    			{
    				const texture = textures[i];

    				if (texture && texture.valid)
    				{
    					const resourceIndex = Math.floor(i / settings.TEXTILE_UNITS);
    					const tileIndex = i % settings.TEXTILE_UNITS;

    					this.textiles[resourceIndex].tile(tileIndex, texture);
    				}
    			}

    			// Then bind the textiles + update samplerSize.
    			for (let i = 0; i < usedTextiles; i++)
    			{
    				renderer.texture.bind(this.textiles[i].baseTexture, i);

    				samplerSize[i * 2] = 1.0 / this.textiles[i].width;
    				samplerSize[(i * 2) + 1] = 1.0 / this.textiles[i].baseTexture.height;
    			}
    		}

    		shader.uniforms.uSamplerSize = samplerSize;
    	}

    	start()
    	{
    	    // sorry, nothing
    	}

    	/**
    	 * @internal
    	 * @ignore
    	 */
    	createVb()
    	{
    	    const geom = new TilemapGeometry();

    	    geom.addIndex(this.indexBuffer);
    	    geom.lastTimeAccess = Date.now();

    	    return geom;
    	}

    	/** @return The {@link TilemapShader} shader that this rendering pipeline is using. */
    	getShader() { return this.shader; }

    	destroy()
    	{
    	    super.destroy();
    	    // this.rectShader.destroy();
    	    this.shader = null;
    	}

    	 checkIndexBuffer(size, _vb = null)
    	{
    	    const totalIndices = size * 6;

    	    if (totalIndices <= this.ibLen)
    	    {
    	        return;
    	    }

    	    let len = totalIndices;

    	    while (len < totalIndices)
    	    {
    	        len <<= 1;
    	    }

    	    this.ibLen = totalIndices;
    	    this.indexBuffer.update(utils.createIndicesForQuads(size,
    	        settings.use32bitIndex ? new Uint32Array(size * 6) : undefined));

    	    // 	TODO: create new index buffer instead?
    	    // if (vb) {
    	    // 	const curIndex = vb.getIndex();
    	    // 	if (curIndex !== this.indexBuffer && (curIndex.data as any).length < totalIndices) {
    	    // 		this.swapIndex(vb, this.indexBuffer);
    	    // 	}
    	    // }
    	}

    	/** Makes textile resources and initializes {@link TileRenderer.textiles}. */
    	 makeTextiles()
    	{
    	    if (settings.TEXTILE_UNITS <= 1)
    	    {
    	        return;
    	    }

    	    for (let i = 0; i < settings.TEXTILE_UNITS; i++)
    	    {
    			if (this.textiles[i]) continue;

    			const resource = new TextileResource();
    	        const baseTex = new core.BaseTexture(resource);

    	        baseTex.scaleMode = settings.TEXTILE_SCALE_MODE;
    	        baseTex.wrapMode = constants.WRAP_MODES.CLAMP;

    			this.textiles[i] = resource;
    	    }
    	}
    }

    core.Renderer.registerPlugin('tilemap', TileRenderer );

    // eslint-disable-next-line camelcase
    const pixi_tilemap = {
        CanvasTileRenderer,
        CompositeRectTileLayer: CompositeTilemap,
        CompositeTilemap,
        Constant,
        TextileResource,
        MultiTextureResource: TextileResource,
        RectTileLayer: Tilemap,
        Tilemap,
        TilemapShader,
        TilemapGeometry,
        RectTileShader: TilemapShader,
        RectTileGeom: TilemapGeometry,
        TileRenderer,
    };

    exports.CanvasTileRenderer = CanvasTileRenderer;
    exports.CompositeRectTileLayer = CompositeTilemap;
    exports.CompositeTilemap = CompositeTilemap;
    exports.Constant = Constant;
    exports.POINT_STRUCT_SIZE = POINT_STRUCT_SIZE;
    exports.RectTileLayer = Tilemap;
    exports.TextileResource = TextileResource;
    exports.TileRenderer = TileRenderer;
    exports.Tilemap = Tilemap;
    exports.TilemapGeometry = TilemapGeometry;
    exports.TilemapShader = TilemapShader;
    exports.fillSamplers = fillSamplers;
    exports.generateFragmentSrc = generateFragmentSrc;
    exports.pixi_tilemap = pixi_tilemap;
    exports.settings = settings;

    Object.defineProperty(exports, '__esModule', { value: true });

})));
if (typeof _pixi_tilemap !== 'undefined') { Object.assign(this.PIXI.tilemap, _pixi_tilemap); }
//# sourceMappingURL=pixi-tilemap.umd.js.map<|MERGE_RESOLUTION|>--- conflicted
+++ resolved
@@ -1,13 +1,8 @@
 /* eslint-disable */
  
 /*!
-<<<<<<< HEAD
  * @pixi/tilemap - v2.1.4
  * Compiled Sun, 18 Apr 2021 15:12:30 UTC
-=======
- * @pixi/tilemap - v3.1.0
- * Compiled Tue, 06 Apr 2021 14:12:07 UTC
->>>>>>> e3c6dc40
  *
  * @pixi/tilemap is licensed under the MIT License.
  * http://www.opensource.org/licenses/mit-license
